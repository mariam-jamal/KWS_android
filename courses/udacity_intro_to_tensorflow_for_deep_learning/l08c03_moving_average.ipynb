{
  "nbformat": 4,
  "nbformat_minor": 0,
  "metadata": {
    "colab": {
      "name": "l08c03_moving average.ipynb",
      "provenance": [],
      "private_outputs": true,
      "collapsed_sections": [],
      "toc_visible": true
    },
    "kernelspec": {
      "display_name": "Python 3",
      "name": "python3"
    }
  },
  "cells": [
    {
      "cell_type": "markdown",
      "metadata": {
        "colab_type": "text",
        "id": "Za8-Nr5k11fh"
      },
      "source": [
        "##### Copyright 2018 The TensorFlow Authors."
      ]
    },
    {
      "cell_type": "code",
      "metadata": {
        "cellView": "form",
        "colab_type": "code",
        "id": "Eq10uEbw0E4l",
        "colab": {}
      },
      "source": [
        "#@title Licensed under the Apache License, Version 2.0 (the \"License\");\n",
        "# you may not use this file except in compliance with the License.\n",
        "# You may obtain a copy of the License at\n",
        "#\n",
        "# https://www.apache.org/licenses/LICENSE-2.0\n",
        "#\n",
        "# Unless required by applicable law or agreed to in writing, software\n",
        "# distributed under the License is distributed on an \"AS IS\" BASIS,\n",
        "# WITHOUT WARRANTIES OR CONDITIONS OF ANY KIND, either express or implied.\n",
        "# See the License for the specific language governing permissions and\n",
        "# limitations under the License."
      ],
      "execution_count": 0,
      "outputs": []
    },
    {
      "cell_type": "markdown",
      "metadata": {
        "colab_type": "text",
        "id": "Nm71sonIiJjH"
      },
      "source": [
        "# Moving average"
      ]
    },
    {
      "cell_type": "markdown",
      "metadata": {
        "colab_type": "text",
        "id": "C34f-r1Mhzkj"
      },
      "source": [
        "<table class=\"tfo-notebook-buttons\" align=\"left\">\n",
        "  <td>\n",
        "    <a target=\"_blank\" href=\"https://colab.research.google.com/github/tensorflow/examples/blob/master/courses/udacity_intro_to_tensorflow_for_deep_learning/l08c03_moving_average.ipynb\"><img src=\"https://www.tensorflow.org/images/colab_logo_32px.png\" />Run in Google Colab</a>\n",
        "  </td>\n",
        "  <td>\n",
        "    <a target=\"_blank\" href=\"https://github.com/tensorflow/examples/blob/master/courses/udacity_intro_to_tensorflow_for_deep_learning/l08c03_moving_average.ipynb\"><img src=\"https://www.tensorflow.org/images/GitHub-Mark-32px.png\" />View source on GitHub</a>\n",
        "  </td>\n",
        "</table>"
      ]
    },
    {
      "cell_type": "markdown",
      "metadata": {
        "colab_type": "text",
        "id": "vidayERjaO5q"
      },
      "source": [
        "## Setup"
      ]
    },
    {
      "cell_type": "code",
      "metadata": {
        "colab_type": "code",
<<<<<<< HEAD
        "id": "G0954hNkvkXk",
        "colab": {}
      },
      "source": [
        "from __future__ import absolute_import, division, print_function, unicode_literals"
      ],
      "execution_count": 0,
      "outputs": []
    },
    {
      "cell_type": "code",
      "metadata": {
        "colab_type": "code",
        "id": "_nkdPmYn2hFS",
        "colab": {}
      },
      "source": [
        "try:\n",
        "  # Use the %tensorflow_version magic if in colab.\n",
        "  %tensorflow_version 2.x\n",
        "except Exception:\n",
        "  pass"
      ],
      "execution_count": 0,
      "outputs": []
    },
    {
      "cell_type": "code",
      "metadata": {
        "colab_type": "code",
        "id": "gqWabzlJ63nL",
        "colab": {}
=======
        "id": "gqWabzlJ63nL"
>>>>>>> 537a2dc1
      },
      "source": [
        "import numpy as np\n",
        "import matplotlib.pyplot as plt\n",
        "import tensorflow as tf\n",
        "\n",
        "keras = tf.keras"
      ],
      "execution_count": 0,
      "outputs": []
    },
    {
      "cell_type": "code",
      "metadata": {
        "colab_type": "code",
        "id": "sJwA96JU00pW",
        "colab": {}
      },
      "source": [
        "def plot_series(time, series, format=\"-\", start=0, end=None, label=None):\n",
        "    plt.plot(time[start:end], series[start:end], format, label=label)\n",
        "    plt.xlabel(\"Time\")\n",
        "    plt.ylabel(\"Value\")\n",
        "    if label:\n",
        "        plt.legend(fontsize=14)\n",
        "    plt.grid(True)\n",
        "    \n",
        "def trend(time, slope=0):\n",
        "    return slope * time\n",
        "\n",
        "def seasonal_pattern(season_time):\n",
        "    \"\"\"Just an arbitrary pattern, you can change it if you wish\"\"\"\n",
        "    return np.where(season_time < 0.4,\n",
        "                    np.cos(season_time * 2 * np.pi),\n",
        "                    1 / np.exp(3 * season_time))\n",
        "\n",
        "def seasonality(time, period, amplitude=1, phase=0):\n",
        "    \"\"\"Repeats the same pattern at each period\"\"\"\n",
        "    season_time = ((time + phase) % period) / period\n",
        "    return amplitude * seasonal_pattern(season_time)\n",
        "\n",
        "def white_noise(time, noise_level=1, seed=None):\n",
        "    rnd = np.random.RandomState(seed)\n",
        "    return rnd.randn(len(time)) * noise_level"
      ],
      "execution_count": 0,
      "outputs": []
    },
    {
      "cell_type": "markdown",
      "metadata": {
        "colab_type": "text",
        "id": "yVo6CcpRaW7u"
      },
      "source": [
        "## Trend and Seasonality"
      ]
    },
    {
      "cell_type": "code",
      "metadata": {
        "colab_type": "code",
        "id": "BLt-pLiZ0nfB",
        "colab": {}
      },
      "source": [
        "time = np.arange(4 * 365 + 1)\n",
        "\n",
        "slope = 0.05\n",
        "baseline = 10\n",
        "amplitude = 40\n",
        "series = baseline + trend(time, slope) + seasonality(time, period=365, amplitude=amplitude)\n",
        "\n",
        "noise_level = 5\n",
        "noise = white_noise(time, noise_level, seed=42)\n",
        "\n",
        "series += noise\n",
        "\n",
        "plt.figure(figsize=(10, 6))\n",
        "plot_series(time, series)\n",
        "plt.show()"
      ],
      "execution_count": 0,
      "outputs": []
    },
    {
      "cell_type": "markdown",
      "metadata": {
        "colab_type": "text",
        "id": "bjD8ncEZbjEW"
      },
      "source": [
        "## Naive Forecast"
      ]
    },
    {
      "cell_type": "code",
      "metadata": {
        "colab_type": "code",
        "id": "Pj_-uCeYxcAb",
        "colab": {}
      },
      "source": [
        "split_time = 1000\n",
        "time_train = time[:split_time]\n",
        "x_train = series[:split_time]\n",
        "time_valid = time[split_time:]\n",
        "x_valid = series[split_time:]\n",
        "\n",
        "naive_forecast = series[split_time - 1:-1]\n",
        "\n",
        "plt.figure(figsize=(10, 6))\n",
        "plot_series(time_valid, x_valid, start=0, end=150, label=\"Series\")\n",
        "plot_series(time_valid, naive_forecast, start=1, end=151, label=\"Forecast\")"
      ],
      "execution_count": 0,
      "outputs": []
    },
    {
      "cell_type": "markdown",
      "metadata": {
        "colab_type": "text",
        "id": "Uh_7244Gsxfx"
      },
      "source": [
        "Now let's compute the mean absolute error between the forecasts and the predictions in the validation period:"
      ]
    },
    {
      "cell_type": "code",
      "metadata": {
        "colab_type": "code",
        "id": "byNnC7IbsnMZ",
        "colab": {}
      },
      "source": [
        "keras.metrics.mean_absolute_error(x_valid, naive_forecast).numpy()"
      ],
      "execution_count": 0,
      "outputs": []
    },
    {
      "cell_type": "markdown",
      "metadata": {
        "colab_type": "text",
        "id": "WGPBC9QttI1u"
      },
      "source": [
        "That's our baseline, now let's try a moving average."
      ]
    },
    {
      "cell_type": "markdown",
      "metadata": {
        "colab_type": "text",
        "id": "MLtZbFoU8OH-"
      },
      "source": [
        "## Moving Average"
      ]
    },
    {
      "cell_type": "code",
      "metadata": {
        "colab_type": "code",
        "id": "YGz5UsUdf2tV",
        "colab": {}
      },
      "source": [
        "def moving_average_forecast(series, window_size):\n",
        "  \"\"\"Forecasts the mean of the last few values.\n",
        "     If window_size=1, then this is equivalent to naive forecast\"\"\"\n",
        "  forecast = []\n",
        "  for time in range(len(series) - window_size):\n",
        "    forecast.append(series[time:time + window_size].mean())\n",
        "  return np.array(forecast)"
      ],
      "execution_count": 0,
      "outputs": []
    },
    {
      "cell_type": "code",
      "metadata": {
        "colab_type": "code",
        "id": "Le2gNBthBWPN",
        "colab": {}
      },
      "source": [
        "def moving_average_forecast(series, window_size):\n",
        "  \"\"\"Forecasts the mean of the last few values.\n",
        "     If window_size=1, then this is equivalent to naive forecast\n",
        "     This implementation is *much* faster than the previous one\"\"\"\n",
        "  mov = np.cumsum(series)\n",
        "  mov[window_size:] = mov[window_size:] - mov[:-window_size]\n",
        "  return mov[window_size - 1:-1] / window_size"
      ],
      "execution_count": 0,
      "outputs": []
    },
    {
      "cell_type": "code",
      "metadata": {
        "colab_type": "code",
        "id": "F50zyJGoDNJl",
        "colab": {}
      },
      "source": [
        "moving_avg = moving_average_forecast(series, 30)[split_time - 30:]\n",
        "\n",
        "plt.figure(figsize=(10, 6))\n",
        "plot_series(time_valid, x_valid, label=\"Series\")\n",
        "plot_series(time_valid, moving_avg, label=\"Moving average (30 days)\")"
      ],
      "execution_count": 0,
      "outputs": []
    },
    {
      "cell_type": "code",
      "metadata": {
        "colab_type": "code",
        "id": "wG7pTAd7z0e8",
        "colab": {}
      },
      "source": [
        "keras.metrics.mean_absolute_error(x_valid, moving_avg).numpy()"
      ],
      "execution_count": 0,
      "outputs": []
    },
    {
      "cell_type": "markdown",
      "metadata": {
        "colab_type": "text",
        "id": "JMYPnJqwz8nS"
      },
      "source": [
        "That's worse than naive forecast! The moving average does not anticipate trend or seasonality, so let's try to remove them by using differencing. Since the seasonality period is 365 days, we will subtract the value at time *t* – 365 from the value at time *t*."
      ]
    },
    {
      "cell_type": "code",
      "metadata": {
        "colab_type": "code",
        "id": "5pqySF7-rJR4",
        "colab": {}
      },
      "source": [
        "diff_series = (series[365:] - series[:-365])\n",
        "diff_time = time[365:]\n",
        "\n",
        "plt.figure(figsize=(10, 6))\n",
        "plot_series(diff_time, diff_series, label=\"Series(t) – Series(t–365)\")\n",
        "plt.show()"
      ],
      "execution_count": 0,
      "outputs": []
    },
    {
      "cell_type": "markdown",
      "metadata": {
        "colab_type": "text",
        "id": "WDNer84g8OIF"
      },
      "source": [
        "Focusing on the validation period:"
      ]
    },
    {
      "cell_type": "code",
      "metadata": {
        "colab_type": "code",
        "id": "-O21jlnA8OIG",
        "colab": {}
      },
      "source": [
        "plt.figure(figsize=(10, 6))\n",
        "plot_series(time_valid, diff_series[split_time - 365:], label=\"Series(t) – Series(t–365)\")\n",
        "plt.show()"
      ],
      "execution_count": 0,
      "outputs": []
    },
    {
      "cell_type": "markdown",
      "metadata": {
        "colab_type": "text",
        "id": "xPlPlS7DskWg"
      },
      "source": [
        "Great, the trend and seasonality seem to be gone, so now we can use the moving average:"
      ]
    },
    {
      "cell_type": "code",
      "metadata": {
        "colab_type": "code",
        "id": "QmZpz7arsjbb",
        "colab": {}
      },
      "source": [
        "diff_moving_avg = moving_average_forecast(diff_series, 50)[split_time - 365 - 50:]\n",
        "\n",
        "plt.figure(figsize=(10, 6))\n",
        "plot_series(time_valid, diff_series[split_time - 365:], label=\"Series(t) – Series(t–365)\")\n",
        "plot_series(time_valid, diff_moving_avg, label=\"Moving Average of Diff\")\n",
        "plt.show()"
      ],
      "execution_count": 0,
      "outputs": []
    },
    {
      "cell_type": "markdown",
      "metadata": {
        "colab_type": "text",
        "id": "Gno9S2lyecnc"
      },
      "source": [
        "Now let's bring back the trend and seasonality by adding the past values from t – 365:"
      ]
    },
    {
      "cell_type": "code",
      "metadata": {
        "colab_type": "code",
        "id": "Dv6RWFq7TFGB",
        "colab": {}
      },
      "source": [
        "diff_moving_avg_plus_past = series[split_time - 365:-365] + diff_moving_avg\n",
        "\n",
        "plt.figure(figsize=(10, 6))\n",
        "plot_series(time_valid, x_valid, label=\"Series\")\n",
        "plot_series(time_valid, diff_moving_avg_plus_past, label=\"Forecasts\")\n",
        "plt.show()"
      ],
      "execution_count": 0,
      "outputs": []
    },
    {
      "cell_type": "code",
      "metadata": {
        "colab_type": "code",
        "id": "59jmBrwcTFCx",
        "colab": {}
      },
      "source": [
        "keras.metrics.mean_absolute_error(x_valid, diff_moving_avg_plus_past).numpy()"
      ],
      "execution_count": 0,
      "outputs": []
    },
    {
      "cell_type": "markdown",
      "metadata": {
        "colab_type": "text",
        "id": "vx9Et1Hkeusl"
      },
      "source": [
        "Better than naive forecast, good. However the forecasts look a bit too random, because we're just adding past values, which were noisy. Let's use a moving averaging on past values to remove some of the noise:"
      ]
    },
    {
      "cell_type": "code",
      "metadata": {
        "colab_type": "code",
        "id": "K81dtROoTE_r",
        "colab": {}
      },
      "source": [
        "diff_moving_avg_plus_smooth_past = moving_average_forecast(series[split_time - 370:-359], 11) + diff_moving_avg\n",
        "\n",
        "plt.figure(figsize=(10, 6))\n",
        "plot_series(time_valid, x_valid, label=\"Series\")\n",
        "plot_series(time_valid, diff_moving_avg_plus_smooth_past, label=\"Forecasts\")\n",
        "plt.show()"
      ],
      "execution_count": 0,
      "outputs": []
    },
    {
      "cell_type": "code",
      "metadata": {
        "colab_type": "code",
        "id": "iN2MsBxWTE3m",
        "colab": {}
      },
      "source": [
        "keras.metrics.mean_absolute_error(x_valid, diff_moving_avg_plus_smooth_past).numpy()"
      ],
      "execution_count": 0,
      "outputs": []
    },
    {
      "cell_type": "markdown",
      "metadata": {
        "colab_type": "text",
        "id": "WKnmJisHcvTW"
      },
      "source": [
        "That's starting to look pretty good! Let's see if we can do better with a Machine Learning model."
      ]
    }
<<<<<<< HEAD
  ]
=======
  ],
  "metadata": {
    "colab": {
      "collapsed_sections": [],
      "name": "l08c03_moving_average.ipynb",
      "private_outputs": true,
      "provenance": [],
      "toc_visible": true
    },
    "kernelspec": {
      "display_name": "Python 3",
      "name": "python3"
    }
  },
  "nbformat": 4,
  "nbformat_minor": 0
>>>>>>> 537a2dc1
}<|MERGE_RESOLUTION|>--- conflicted
+++ resolved
@@ -90,42 +90,7 @@
       "cell_type": "code",
       "metadata": {
         "colab_type": "code",
-<<<<<<< HEAD
-        "id": "G0954hNkvkXk",
-        "colab": {}
-      },
-      "source": [
-        "from __future__ import absolute_import, division, print_function, unicode_literals"
-      ],
-      "execution_count": 0,
-      "outputs": []
-    },
-    {
-      "cell_type": "code",
-      "metadata": {
-        "colab_type": "code",
-        "id": "_nkdPmYn2hFS",
-        "colab": {}
-      },
-      "source": [
-        "try:\n",
-        "  # Use the %tensorflow_version magic if in colab.\n",
-        "  %tensorflow_version 2.x\n",
-        "except Exception:\n",
-        "  pass"
-      ],
-      "execution_count": 0,
-      "outputs": []
-    },
-    {
-      "cell_type": "code",
-      "metadata": {
-        "colab_type": "code",
-        "id": "gqWabzlJ63nL",
-        "colab": {}
-=======
         "id": "gqWabzlJ63nL"
->>>>>>> 537a2dc1
       },
       "source": [
         "import numpy as np\n",
@@ -528,9 +493,6 @@
         "That's starting to look pretty good! Let's see if we can do better with a Machine Learning model."
       ]
     }
-<<<<<<< HEAD
-  ]
-=======
   ],
   "metadata": {
     "colab": {
@@ -547,5 +509,4 @@
   },
   "nbformat": 4,
   "nbformat_minor": 0
->>>>>>> 537a2dc1
 }